--- conflicted
+++ resolved
@@ -3,11 +3,8 @@
 import (
 	"crypto/tls"
 	"encoding/json"
-<<<<<<< HEAD
+	"io"
 	"net"
-=======
-	"io"
->>>>>>> 2407e31d
 	"net/http"
 	"regexp"
 	"strconv"
@@ -83,15 +80,11 @@
 }
 
 func (c *Client) Do(req *http.Request) (*http.Response, error) {
-<<<<<<< HEAD
-	res, err := c.httpClient(req.Host).Do(req)
-=======
 	if seeker, ok := req.Body.(io.Seeker); ok {
 		seeker.Seek(0, io.SeekStart)
 	}
 
-	res, err := http.DefaultClient.Do(req)
->>>>>>> 2407e31d
+	res, err := c.httpClient(req.Host).Do(req)
 	if err != nil {
 		return res, err
 	}
