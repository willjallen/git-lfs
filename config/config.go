--- conflicted
+++ resolved
@@ -82,16 +82,11 @@
 		CurrentRemote: defaultRemote,
 		envVars:       make(map[string]string),
 	}
-<<<<<<< HEAD
+
 	c.Git = &gitEnvironment{config: c}
-	c.IsTracingHttp = c.GetenvBool("GIT_CURL_VERBOSE", false)
-	c.IsDebuggingHttp = c.GetenvBool("LFS_DEBUG_HTTP", false)
-	c.IsLoggingStats = c.GetenvBool("GIT_LOG_STATS", false)
-=======
 	c.IsTracingHttp = c.Os.Bool("GIT_CURL_VERBOSE", false)
 	c.IsDebuggingHttp = c.Os.Bool("LFS_DEBUG_HTTP", false)
 	c.IsLoggingStats = c.Os.Bool("GIT_LOG_STATS", false)
->>>>>>> 22c80c25
 	return c
 }
 
@@ -487,11 +482,7 @@
 }
 
 func (c *Configuration) SkipDownloadErrors() bool {
-<<<<<<< HEAD
-	return c.GetenvBool("GIT_LFS_SKIP_DOWNLOAD_ERRORS", false) || c.Git.Bool("lfs.skipdownloaderrors", false)
-=======
-	return c.Os.Bool("GIT_LFS_SKIP_DOWNLOAD_ERRORS", false) || c.GitConfigBool("lfs.skipdownloaderrors", false)
->>>>>>> 22c80c25
+	return c.Os.Bool("GIT_LFS_SKIP_DOWNLOAD_ERRORS", false) || c.Git.Bool("lfs.skipdownloaderrors", false)
 }
 
 // loadGitConfig is a temporary measure to support legacy behavior dependent on
