--- conflicted
+++ resolved
@@ -8,14 +8,11 @@
 man/*
 
 *.test
-<<<<<<< HEAD
 tmp
 test/remote
-=======
 
 debian/git-lfs/
 debian/*.log
 debian/files
 debian/*.substvars
-obj-*
->>>>>>> c6a6c684
+obj-*