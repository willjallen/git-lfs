// Package git contains various commands that shell out to git
package git

import (
	"errors"
	"fmt"
<<<<<<< HEAD
=======
	"io"
	"os"
>>>>>>> 85861408
	"os/exec"
	"strings"

	"github.com/github/git-lfs/vendor/_nuts/github.com/rubyist/tracerx"
)

func LsRemote(remote, remoteRef string) (string, error) {
	if remote == "" {
		return "", errors.New("remote required")
	}
	if remoteRef == "" {
		return simpleExec("git", "ls-remote", remote)

	}
	return simpleExec("git", "ls-remote", remote, remoteRef)
}

func ResolveRef(ref string) (string, error) {
	return simpleExec("git", "rev-parse", ref)
}

func CurrentRef() (string, error) {
	return ResolveRef("HEAD")
}

func CurrentBranch() (string, error) {
	return simpleExec("git", "rev-parse", "--abbrev-ref", "HEAD")
}

func CurrentRemoteRef() (string, error) {
	remote, err := CurrentRemote()
	if err != nil {
		return "", err
	}

	return ResolveRef(remote)
}

func CurrentRemote() (string, error) {
	branch, err := CurrentBranch()
	if err != nil {
		return "", err
	}

	if branch == "HEAD" {
		return "", errors.New("not on a branch")
	}

	remote := Config.Find(fmt.Sprintf("branch.%s.remote", branch))
	if remote == "" {
		return "", errors.New("remote not found")
	}

	return remote + "/" + branch, nil
}

func UpdateIndex(file string) error {
	_, err := simpleExec("git", "update-index", "-q", "--refresh", file)
	return err
}

type gitConfig struct {
}

var Config = &gitConfig{}

// Find returns the git config value for the key
func (c *gitConfig) Find(val string) string {
	output, _ := simpleExec("git", "config", val)
	return output
}

// SetGlobal sets the git config value for the key in the global config
func (c *gitConfig) SetGlobal(key, val string) {
	simpleExec("git", "config", "--global", "--add", key, val)
}

// UnsetGlobal removes the git config value for the key from the global config
func (c *gitConfig) UnsetGlobal(key string) {
	simpleExec("git", "config", "--global", "--unset", key)
}

// List lists all of the git config values
func (c *gitConfig) List() (string, error) {
	return simpleExec("git", "config", "-l")
}

// ListFromFile lists all of the git config values in the given config file
func (c *gitConfig) ListFromFile(f string) (string, error) {
<<<<<<< HEAD
	return simpleExec("git", "config", "-l", "-f", f)
=======
	if _, err := os.Stat(f); os.IsNotExist(err) {
		return "", nil
	}
	return simpleExec(nil, "git", "config", "-l", "-f", f)
>>>>>>> 85861408
}

// Version returns the git version
func (c *gitConfig) Version() (string, error) {
	return simpleExec("git", "version")
}

// simpleExec is a small wrapper around os/exec.Command.
func simpleExec(name string, args ...string) (string, error) {
	tracerx.Printf("run_command: '%s' %s", name, strings.Join(args, " "))
	cmd := exec.Command(name, args...)

	output, err := cmd.Output()
	if _, ok := err.(*exec.ExitError); ok {
		return "", nil
	}
	if err != nil {
		return fmt.Sprintf("Error running %s %s", name, args), err
	}

	return strings.Trim(string(output), " \n"), nil
}<|MERGE_RESOLUTION|>--- conflicted
+++ resolved
@@ -4,11 +4,7 @@
 import (
 	"errors"
 	"fmt"
-<<<<<<< HEAD
-=======
-	"io"
 	"os"
->>>>>>> 85861408
 	"os/exec"
 	"strings"
 
@@ -98,14 +94,10 @@
 
 // ListFromFile lists all of the git config values in the given config file
 func (c *gitConfig) ListFromFile(f string) (string, error) {
-<<<<<<< HEAD
-	return simpleExec("git", "config", "-l", "-f", f)
-=======
 	if _, err := os.Stat(f); os.IsNotExist(err) {
 		return "", nil
 	}
-	return simpleExec(nil, "git", "config", "-l", "-f", f)
->>>>>>> 85861408
+	return simpleExec("git", "config", "-l", "-f", f)
 }
 
 // Version returns the git version
