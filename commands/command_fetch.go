package commands

import (
	"fmt"
	"time"

	"github.com/github/git-lfs/git"
	"github.com/github/git-lfs/lfs"
	"github.com/github/git-lfs/vendor/_nuts/github.com/rubyist/tracerx"
	"github.com/github/git-lfs/vendor/_nuts/github.com/spf13/cobra"
)

var (
	fetchCmd = &cobra.Command{
		Use: "fetch",
		Run: fetchCommand,
	}
	fetchIncludeArg string
	fetchExcludeArg string
	fetchRecentArg  bool
	fetchAllArg     bool
	fetchPruneArg   bool
)

func fetchCommand(cmd *cobra.Command, args []string) {
	requireInRepo()

	var refs []*git.Ref

	if len(args) > 0 {
		// Remote is first arg
		if err := git.ValidateRemote(args[0]); err != nil {
			Exit("Invalid remote name %q", args[0])
		}
		lfs.Config.CurrentRemote = args[0]
	} else {
		// Actively find the default remote, don't just assume origin
		defaultRemote, err := git.DefaultRemote()
		if err != nil {
			Exit("No default remote")
		}
		lfs.Config.CurrentRemote = defaultRemote
	}

	if len(args) > 1 {
		for _, r := range args[1:] {
			ref, err := git.ResolveRef(r)
			if err != nil {
				Panic(err, "Invalid ref argument")
			}
			refs = append(refs, ref)
		}
	} else {
		ref, err := git.CurrentRef()
		if err != nil {
			Panic(err, "Could not fetch")
		}
		refs = []*git.Ref{ref}
	}

	success := true
	if fetchAllArg {
		if fetchRecentArg || len(args) > 1 {
			Exit("Cannot combine --all with ref arguments or --recent")
		}
		if fetchIncludeArg != "" || fetchExcludeArg != "" {
			Exit("Cannot combine --all with --include or --exclude")
		}
		if len(lfs.Config.FetchIncludePaths()) > 0 || len(lfs.Config.FetchExcludePaths()) > 0 {
			Print("Ignoring global include / exclude paths to fulfil --all")
		}
		success = fetchAll()

	} else { // !all
		includePaths, excludePaths := determineIncludeExcludePaths(fetchIncludeArg, fetchExcludeArg)

		// Fetch refs sequentially per arg order; duplicates in later refs will be ignored
		for _, ref := range refs {
			Print("Fetching %v", ref.Name)
			s := fetchRef(ref.Sha, includePaths, excludePaths)
			success = success && s
		}

		if fetchRecentArg || lfs.Config.FetchPruneConfig().FetchRecentAlways {
			s := fetchRecent(refs, includePaths, excludePaths)
			success = success && s
		}
	}

<<<<<<< HEAD
	if !success {
		Exit("Warning: errors occurred")
=======
	if fetchPruneArg {
		verify := lfs.Config.FetchPruneConfig().PruneVerifyRemoteAlways
		// no dry-run or verbose options in fetch, assume false
		prune(verify, false, false)
>>>>>>> 7a615bb9
	}
}

func init() {
	fetchCmd.Flags().StringVarP(&fetchIncludeArg, "include", "I", "", "Include a list of paths")
	fetchCmd.Flags().StringVarP(&fetchExcludeArg, "exclude", "X", "", "Exclude a list of paths")
	fetchCmd.Flags().BoolVarP(&fetchRecentArg, "recent", "r", false, "Fetch recent refs & commits")
	fetchCmd.Flags().BoolVarP(&fetchAllArg, "all", "a", false, "Fetch all LFS files ever referenced")
	fetchCmd.Flags().BoolVarP(&fetchPruneArg, "prune", "p", false, "After fetching, prune old data")
	RootCmd.AddCommand(fetchCmd)
}

func pointersToFetchForRef(ref string) ([]*lfs.WrappedPointer, error) {
	// Use SkipDeletedBlobs to avoid fetching ALL previous versions of modified files
	opts := lfs.NewScanRefsOptions()
	opts.ScanMode = lfs.ScanRefsMode
	opts.SkipDeletedBlobs = true
	return lfs.ScanRefs(ref, "", opts)
}

func fetchRefToChan(ref string, include, exclude []string) chan *lfs.WrappedPointer {
	c := make(chan *lfs.WrappedPointer)
	pointers, err := pointersToFetchForRef(ref)
	if err != nil {
		Panic(err, "Could not scan for Git LFS files")
	}

	go fetchAndReportToChan(pointers, include, exclude, c)

	return c
}

// Fetch all binaries for a given ref (that we don't have already)
func fetchRef(ref string, include, exclude []string) bool {
	pointers, err := pointersToFetchForRef(ref)
	if err != nil {
		Panic(err, "Could not scan for Git LFS files")
	}
	return fetchPointers(pointers, include, exclude)
}

// Fetch all previous versions of objects from since to ref (not including final state at ref)
// So this will fetch all the '-' sides of the diff from since to ref
func fetchPreviousVersions(ref string, since time.Time, include, exclude []string) bool {
	pointers, err := lfs.ScanPreviousVersions(ref, since)
	if err != nil {
		Panic(err, "Could not scan for Git LFS previous versions")
	}
	return fetchPointers(pointers, include, exclude)
}

// Fetch recent objects based on config
func fetchRecent(alreadyFetchedRefs []*git.Ref, include, exclude []string) bool {
	fetchconf := lfs.Config.FetchPruneConfig()

	if fetchconf.FetchRecentRefsDays == 0 && fetchconf.FetchRecentCommitsDays == 0 {
		return true
	}

	ok := true
	// Make a list of what unique commits we've already fetched for to avoid duplicating work
	uniqueRefShas := make(map[string]string, len(alreadyFetchedRefs))
	for _, ref := range alreadyFetchedRefs {
		uniqueRefShas[ref.Sha] = ref.Name
	}
	// First find any other recent refs
	if fetchconf.FetchRecentRefsDays > 0 {
		Print("Fetching recent branches within %v days", fetchconf.FetchRecentRefsDays)
		refsSince := time.Now().AddDate(0, 0, -fetchconf.FetchRecentRefsDays)
		refs, err := git.RecentBranches(refsSince, fetchconf.FetchRecentRefsIncludeRemotes, lfs.Config.CurrentRemote)
		if err != nil {
			Panic(err, "Could not scan for recent refs")
		}
		for _, ref := range refs {
			// Don't fetch for the same SHA twice
			if prevRefName, ok := uniqueRefShas[ref.Sha]; ok {
				if ref.Name != prevRefName {
					tracerx.Printf("Skipping fetch for %v, already fetched via %v", ref.Name, prevRefName)
				}
			} else {
				uniqueRefShas[ref.Sha] = ref.Name
				Print("Fetching %v", ref.Name)
				k := fetchRef(ref.Sha, include, exclude)
				ok = ok && k
			}
		}
	}
	// For every unique commit we've fetched, check recent commits too
	if fetchconf.FetchRecentCommitsDays > 0 {
		for commit, refName := range uniqueRefShas {
			// We measure from the last commit at the ref
			summ, err := git.GetCommitSummary(commit)
			if err != nil {
				Error("Couldn't scan commits at %v: %v", refName, err)
				continue
			}
			Print("Fetching changes within %v days of %v", fetchconf.FetchRecentCommitsDays, refName)
			commitsSince := summ.CommitDate.AddDate(0, 0, -fetchconf.FetchRecentCommitsDays)
			k := fetchPreviousVersions(commit, commitsSince, include, exclude)
			ok = ok && k
		}

	}
	return ok
}

func fetchAll() bool {
	pointers := scanAll()
	Print("Fetching objects...")
	return fetchPointers(pointers, nil, nil)
}

func scanAll() []*lfs.WrappedPointer {
	// converts to `git rev-list --all`
	// We only pick up objects in real commits and not the reflog
	opts := lfs.NewScanRefsOptions()
	opts.ScanMode = lfs.ScanAllMode
	opts.SkipDeletedBlobs = false

	// This could be a long process so use the chan version & report progress
	Print("Scanning for all objects ever referenced...")
	spinner := lfs.NewSpinner()
	var numObjs int64
	pointerchan, err := lfs.ScanRefsToChan("", "", opts)
	if err != nil {
		Panic(err, "Could not scan for Git LFS files")
	}

	pointers := make([]*lfs.WrappedPointer, 0)

	for p := range pointerchan {
		numObjs++
		spinner.Print(OutputWriter, fmt.Sprintf("%d objects found", numObjs))
		pointers = append(pointers, p)
	}

	spinner.Finish(OutputWriter, fmt.Sprintf("%d objects found", numObjs))
	return pointers
}

func fetchPointers(pointers []*lfs.WrappedPointer, include, exclude []string) bool {
	return fetchAndReportToChan(pointers, include, exclude, nil)
}

// Fetch and report completion of each OID to a channel (optional, pass nil to skip)
// Returns true if all completed with no errors, false if errors were written to stderr/log
func fetchAndReportToChan(pointers []*lfs.WrappedPointer, include, exclude []string, out chan<- *lfs.WrappedPointer) bool {

	totalSize := int64(0)
	for _, p := range pointers {
		totalSize += p.Size
	}
	q := lfs.NewDownloadQueue(len(pointers), totalSize, false)

	for _, p := range pointers {
		// Only add to download queue if local file is not the right size already
		// This avoids previous case of over-reporting a requirement for files we already have
		// which would only be skipped by PointerSmudgeObject later
		passFilter := lfs.FilenamePassesIncludeExcludeFilter(p.Name, include, exclude)
		if !lfs.ObjectExistsOfSize(p.Oid, p.Size) && passFilter {
			tracerx.Printf("fetch %v [%v]", p.Name, p.Oid)
			q.Add(lfs.NewDownloadable(p))
		} else {
			if !passFilter {
				tracerx.Printf("Skipping %v [%v], include/exclude filters applied", p.Name, p.Oid)
			} else {
				tracerx.Printf("Skipping %v [%v], already exists", p.Name, p.Oid)
			}

			// If we already have it, or it won't be fetched
			// report it to chan immediately to support pull/checkout
			if out != nil {
				out <- p
			}

		}
	}

	if out != nil {
		dlwatch := q.Watch()

		go func() {
			// fetch only reports single OID, but OID *might* be referenced by multiple
			// WrappedPointers if same content is at multiple paths, so map oid->slice
			oidToPointers := make(map[string][]*lfs.WrappedPointer, len(pointers))
			for _, pointer := range pointers {
				plist := oidToPointers[pointer.Oid]
				oidToPointers[pointer.Oid] = append(plist, pointer)
			}

			for oid := range dlwatch {
				plist, ok := oidToPointers[oid]
				if !ok {
					continue
				}
				for _, p := range plist {
					out <- p
				}
			}
			close(out)
		}()

	}
	processQueue := time.Now()
	q.Wait()
	tracerx.PerformanceSince("process queue", processQueue)

	ok := true
	for _, err := range q.Errors() {
		ok = false
		if Debugging || lfs.IsFatalError(err) {
			LoggedError(err, err.Error())
		} else {
			Error(err.Error())
		}
	}
	return ok
}<|MERGE_RESOLUTION|>--- conflicted
+++ resolved
@@ -87,15 +87,14 @@
 		}
 	}
 
-<<<<<<< HEAD
-	if !success {
-		Exit("Warning: errors occurred")
-=======
 	if fetchPruneArg {
 		verify := lfs.Config.FetchPruneConfig().PruneVerifyRemoteAlways
 		// no dry-run or verbose options in fetch, assume false
 		prune(verify, false, false)
->>>>>>> 7a615bb9
+	}
+
+	if !success {
+		Exit("Warning: errors occurred")
 	}
 }
 
